--- conflicted
+++ resolved
@@ -163,14 +163,11 @@
 (defvar-local org-modern-indent--init nil)
 (defun org-modern-indent--wait-and-refresh (buf)
   "Wait for org-indent to finish initializing BUF, then refresh."
-<<<<<<< HEAD
-  (when (buffer-live-p buf)
-    (if (or (not (bound-and-true-p org-indent-agentized-buffers))
-	    (not (memq buf org-indent-agentized-buffers)))
-	(with-current-buffer buf
-	  (font-lock-add-keywords nil org-modern-indent--font-lock-keywords t)
-	  (font-lock-flush))
-      ;; still waiting
+  (if (or (not (bound-and-true-p org-indent-agentized-buffers))
+	  (not (memq buf org-indent-agentized-buffers)))
+      (org-modern-indent--add-keywords buf)
+    ;; still waiting
+    (when (buffer-live-p buf)
       (with-current-buffer buf
 	(if org-modern-indent--init
 	    (let ((cnt (cl-incf (cadr org-modern-indent--init))))
@@ -185,34 +182,14 @@
 	   org-modern-indent--init
 	   (list (run-at-time 0.1 nil #'org-modern-indent--wait-and-refresh buf)
 		 1)))))))
-=======
-  (if (or (not (bound-and-true-p org-indent-agentized-buffers))
-	  (not (memq buf org-indent-agentized-buffers)))
-      (org-modern-indent--add-keywords buf)
-    ;; still waiting
-    (with-current-buffer buf
-      (if org-modern-indent--init
-	  (let ((cnt (cl-incf (cadr org-modern-indent--init))))
-	    (if (> cnt 5)
-		(progn
-		  (org-modern-indent-mode -1)
-		  (user-error
-		   "org-modern-indent: Gave up waiting for %s to initialize" buf))
-	      (timer-activate (timer-set-time (car org-modern-indent--init)
-					      (time-add (current-time) 0.2)))))
-	(setq
-	 org-modern-indent--init
-	 (list (run-at-time 0.1 nil #'org-modern-indent--wait-and-refresh buf)
-	       1))))))
->>>>>>> 8afea0fe
 
 (defun org-modern-indent--add-keywords (buf)
   "Add keywords to buffer BUF and refresh.
 To be added to `org-indent-post-buffer-init-functions'."
   (when (buffer-live-p buf)	     ; org-capture buffers vanish fast
-	(with-current-buffer buf
-	  (font-lock-add-keywords nil org-modern-indent--font-lock-keywords t)
-	  (font-lock-flush))))
+    (with-current-buffer buf
+      (font-lock-add-keywords nil org-modern-indent--font-lock-keywords t)
+      (font-lock-flush))))
 
 (defun org-modern-indent--refresh ()
   "Unfontify entire buffer and refresh line prefix."
@@ -268,8 +245,9 @@
 	(advice-add 'org-indent-add-properties :filter-args
 		    #'org-modern-indent--store-refresh-args)
 	(if (boundp 'org-indent-post-buffer-init-functions)
-	  (add-hook 'org-indent-post-buffer-init-functions
+	    (add-hook 'org-indent-post-buffer-init-functions
 		      #'org-modern-indent--add-keywords)
+	  ;; No hook available, use the less reliable method
 	  (org-modern-indent--wait-and-refresh (current-buffer))))
     ;; Disabling
     (advice-remove 'org-indent-refresh-maybe
@@ -279,7 +257,9 @@
     (font-lock-remove-keywords nil org-modern-indent--font-lock-keywords)
     (if (boundp 'org-indent-post-buffer-init-functions)
 	(remove-hook 'org-indent-post-buffer-init-functions
-		     #'org-modern-indent--add-keywords))
+		     #'org-modern-indent--add-keywords)
+      (cancel-timer (car org-modern-indent--init))
+      (setq org-modern-indent--init nil))
     (org-modern-indent--refresh)))
 
 (provide 'org-modern-indent)
